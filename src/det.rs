--- conflicted
+++ resolved
@@ -2,12 +2,8 @@
 use image::{DynamicImage, GenericImageView, Luma, GrayImage};
 use imageproc::{rect::Rect, point::Point};
 use ndarray::{Array, ArrayBase, Dim, OwnedRepr};
-<<<<<<< HEAD
-use ort::{ExecutionProviderDispatch, inputs, Session};
-=======
 use ort::inputs;
 use ort::session::{builder::SessionBuilder, Session};
->>>>>>> 7f19f0be
 
 use crate::{error::PaddleOcrResult, PaddleOcrError};
 
@@ -24,7 +20,6 @@
     }
 
     pub fn from_file(model_path: impl AsRef<Path>) -> PaddleOcrResult<Self> {
-<<<<<<< HEAD
         let model = ort::Session::builder()?.commit_from_file(model_path)?;
         Ok(Self { model, rect_border_size: Self::RECT_BORDER_SIZE })
     }
@@ -36,9 +31,6 @@
 
     pub fn from_memory_with_providers(model_content: &[u8], execution_providers: impl IntoIterator<Item=ExecutionProviderDispatch>) -> PaddleOcrResult<Self> {
         let model = ort::Session::builder()?.with_execution_providers(execution_providers)?.commit_from_memory(model_content)?;
-=======
-        let model = SessionBuilder::new()?.commit_from_file(model_path)?;
->>>>>>> 7f19f0be
         Ok(Self { model, rect_border_size: Self::RECT_BORDER_SIZE })
     }
 
